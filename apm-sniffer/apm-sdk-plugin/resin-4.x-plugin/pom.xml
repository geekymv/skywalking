--- conflicted
+++ resolved
@@ -25,11 +25,7 @@
     <parent>
         <artifactId>apm-sdk-plugin</artifactId>
         <groupId>org.skywalking</groupId>
-<<<<<<< HEAD
-        <version>3.3.0-2017</version>
-=======
         <version>5.0-2018-preview</version>
->>>>>>> e009fce2
     </parent>
 
     <artifactId>apm-resin-4.x-plugin</artifactId>
