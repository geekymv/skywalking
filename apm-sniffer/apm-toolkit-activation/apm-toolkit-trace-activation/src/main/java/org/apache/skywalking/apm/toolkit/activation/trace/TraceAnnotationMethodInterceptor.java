/*
 * Licensed to the Apache Software Foundation (ASF) under one or more
 * contributor license agreements.  See the NOTICE file distributed with
 * this work for additional information regarding copyright ownership.
 * The ASF licenses this file to You under the Apache License, Version 2.0
 * (the "License"); you may not use this file except in compliance with
 * the License.  You may obtain a copy of the License at
 *
 *     http://www.apache.org/licenses/LICENSE-2.0
 *
 * Unless required by applicable law or agreed to in writing, software
 * distributed under the License is distributed on an "AS IS" BASIS,
 * WITHOUT WARRANTIES OR CONDITIONS OF ANY KIND, either express or implied.
 * See the License for the specific language governing permissions and
 * limitations under the License.
 *
 */


package org.apache.skywalking.apm.toolkit.activation.trace;

import java.lang.reflect.Method;
import org.apache.skywalking.apm.agent.core.conf.Config;
import org.apache.skywalking.apm.toolkit.trace.Trace;
import org.apache.skywalking.apm.agent.core.context.ContextManager;
import org.apache.skywalking.apm.agent.core.plugin.interceptor.enhance.EnhancedInstance;
import org.apache.skywalking.apm.agent.core.plugin.interceptor.enhance.InstanceMethodsAroundInterceptor;
import org.apache.skywalking.apm.agent.core.plugin.interceptor.enhance.MethodInterceptResult;
import org.apache.skywalking.apm.agent.core.util.MethodUtil;

/**
 * {@link TraceAnnotationMethodInterceptor} create a local span and set the operation name which fetch from
 * <code>org.apache.skywalking.apm.toolkit.trace.annotation.Trace.operationName</code>. if the fetch value is blank string, and
 * the operation name will be the method name.
 *
 * @author zhangxin
 */
public class TraceAnnotationMethodInterceptor implements InstanceMethodsAroundInterceptor {
    @Override
    public void beforeMethod(EnhancedInstance objInst, Method method, Object[] allArguments, Class<?>[] argumentsTypes,
        MethodInterceptResult result) throws Throwable {
        Trace trace = method.getAnnotation(Trace.class);
        String operationName = trace.operationName();
<<<<<<< HEAD
        if (operationName.length() == 0 || Config.Plugin.Toolkit.USE_QUALIFIED_NAME_AS_ENDPOINT_NAME) {
            operationName = generateOperationName(method);
=======
        if (operationName.length() == 0) {
            operationName = MethodUtil.generateOperationName(method);
>>>>>>> c7644c12
        }

        ContextManager.createLocalSpan(operationName);
    }

    @Override
    public Object afterMethod(EnhancedInstance objInst, Method method, Object[] allArguments, Class<?>[] argumentsTypes,
        Object ret) throws Throwable {
        ContextManager.stopSpan();
        return ret;
    }

    @Override public void handleMethodException(EnhancedInstance objInst, Method method, Object[] allArguments,
        Class<?>[] argumentsTypes, Throwable t) {
        ContextManager.activeSpan().errorOccurred().log(t);
    }
}<|MERGE_RESOLUTION|>--- conflicted
+++ resolved
@@ -41,13 +41,8 @@
         MethodInterceptResult result) throws Throwable {
         Trace trace = method.getAnnotation(Trace.class);
         String operationName = trace.operationName();
-<<<<<<< HEAD
         if (operationName.length() == 0 || Config.Plugin.Toolkit.USE_QUALIFIED_NAME_AS_ENDPOINT_NAME) {
-            operationName = generateOperationName(method);
-=======
-        if (operationName.length() == 0) {
             operationName = MethodUtil.generateOperationName(method);
->>>>>>> c7644c12
         }
 
         ContextManager.createLocalSpan(operationName);
