--- conflicted
+++ resolved
@@ -17,13 +17,9 @@
 import org.elasticsearch.search.aggregations.bucket.terms.Terms;
 import org.elasticsearch.search.sort.SortBuilders;
 import org.elasticsearch.search.sort.SortMode;
+import org.skywalking.apm.collector.storage.define.register.InstanceDataDefine;
+import org.skywalking.apm.collector.storage.define.register.InstanceTable;
 import org.skywalking.apm.collector.storage.elasticsearch.dao.EsDAO;
-<<<<<<< HEAD
-import org.skywalking.apm.collector.storage.table.instance.Instance;
-import org.skywalking.apm.collector.storage.table.register.InstanceTable;
-=======
-import org.skywalking.apm.collector.storage.define.register.InstanceTable;
->>>>>>> 0bf8ec44
 import org.slf4j.Logger;
 import org.slf4j.LoggerFactory;
 
@@ -101,12 +97,12 @@
         return applications;
     }
 
-    @Override public Instance getInstance(int instanceId) {
+    @Override public InstanceDataDefine.Instance getInstance(int instanceId) {
         logger.debug("get instance info, instance id: {}", instanceId);
         GetRequestBuilder requestBuilder = getClient().prepareGet(InstanceTable.TABLE, String.valueOf(instanceId));
         GetResponse getResponse = requestBuilder.get();
         if (getResponse.isExists()) {
-            Instance instance = new Instance();
+            InstanceDataDefine.Instance instance = new InstanceDataDefine.Instance();
             instance.setId(String.valueOf(instanceId));
             instance.setApplicationId(((Number)getResponse.getSource().get(InstanceTable.COLUMN_APPLICATION_ID)).intValue());
             instance.setAgentUUID((String)getResponse.getSource().get(InstanceTable.COLUMN_AGENT_UUID));
