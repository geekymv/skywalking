package com.a.eye.skywalking.collector.cluster;

import akka.actor.ActorRef;
import akka.actor.Terminated;
import akka.actor.UntypedActor;
import akka.cluster.Cluster;
import akka.cluster.ClusterEvent;
<<<<<<< HEAD
import com.a.eye.skywalking.logging.ILog;
import com.a.eye.skywalking.logging.LogManager;
=======
import com.a.eye.skywalking.collector.actor.ClusterWorkerContext;
import com.a.eye.skywalking.collector.actor.ClusterWorkerRef;
import org.apache.logging.log4j.LogManager;
import org.apache.logging.log4j.Logger;
>>>>>>> 934aa6bb

import java.util.Iterator;
import java.util.Map;
import java.util.concurrent.ConcurrentHashMap;

/**
 * <code>WorkersListener</code> listening the register message from workers
 * implementation of the {@link com.a.eye.skywalking.collector.actor.AbstractWorker}
 * and terminated message from akka cluster.
 * <p>
 * when listened register message then begin to watch the state for this worker
 * and register to {@link WorkersRefCenter}.
 * <p>
 * when listened terminate message then unregister from {@link WorkersRefCenter}.
 *
 * @author pengys5
 */
public class WorkersListener extends UntypedActor {

    private ILog logger = LogManager.getLogger(WorkersListener.class);

    public static final String WorkName = "WorkersListener";

    private Cluster cluster = Cluster.get(getContext().system());

    private Map<ActorRef, ClusterWorkerRef> relation = new ConcurrentHashMap<>();

    private final ClusterWorkerContext clusterContext;

    public WorkersListener(ClusterWorkerContext clusterContext) {
        this.clusterContext = clusterContext;
    }

    @Override
    public void preStart() throws Exception {
        cluster.subscribe(getSelf(), ClusterEvent.UnreachableMember.class);
    }

    @Override
    public void onReceive(Object message) throws Throwable {
        if (message instanceof WorkerListenerMessage.RegisterMessage) {
            WorkerListenerMessage.RegisterMessage register = (WorkerListenerMessage.RegisterMessage) message;
            ActorRef sender = getSender();
//            logger.info("register worker of role: %s, path: %s", register.getWorkRole(), sender.toString());
            ClusterWorkerRef workerRef = new ClusterWorkerRef(sender, register.getRole());
            relation.put(sender, workerRef);
            clusterContext.put(new ClusterWorkerRef(sender, register.getRole()));
        } else if (message instanceof Terminated) {
            Terminated terminated = (Terminated) message;
            clusterContext.remove(relation.get(terminated.getActor()));
            relation.remove(terminated.getActor());
        } else if (message instanceof ClusterEvent.UnreachableMember) {
            ClusterEvent.UnreachableMember unreachableMember = (ClusterEvent.UnreachableMember) message;

            Iterator<Map.Entry<ActorRef, ClusterWorkerRef>> iterator = relation.entrySet().iterator();
            while (iterator.hasNext()) {
                Map.Entry<ActorRef, ClusterWorkerRef> next = iterator.next();

                if (next.getKey().path().address().equals(unreachableMember.member().address())) {
                    clusterContext.remove(next.getValue());
                    iterator.remove();
                }
            }
        } else {
            unhandled(message);
        }
    }
}<|MERGE_RESOLUTION|>--- conflicted
+++ resolved
@@ -5,15 +5,10 @@
 import akka.actor.UntypedActor;
 import akka.cluster.Cluster;
 import akka.cluster.ClusterEvent;
-<<<<<<< HEAD
 import com.a.eye.skywalking.logging.ILog;
 import com.a.eye.skywalking.logging.LogManager;
-=======
 import com.a.eye.skywalking.collector.actor.ClusterWorkerContext;
 import com.a.eye.skywalking.collector.actor.ClusterWorkerRef;
-import org.apache.logging.log4j.LogManager;
-import org.apache.logging.log4j.Logger;
->>>>>>> 934aa6bb
 
 import java.util.Iterator;
 import java.util.Map;
@@ -25,9 +20,9 @@
  * and terminated message from akka cluster.
  * <p>
  * when listened register message then begin to watch the state for this worker
- * and register to {@link WorkersRefCenter}.
+ * and register to {@link ClusterWorkerContext} and {@link #relation}.
  * <p>
- * when listened terminate message then unregister from {@link WorkersRefCenter}.
+ * when listened terminate message then unregister from {@link ClusterWorkerContext} and {@link #relation} .
  *
  * @author pengys5
  */
